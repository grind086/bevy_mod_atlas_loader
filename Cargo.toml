--- conflicted
+++ resolved
@@ -3,12 +3,9 @@
 version = "0.1.0"
 edition = "2021"
 
-<<<<<<< HEAD
-=======
 [[example]]
 name = "basic"
 
->>>>>>> 3b68af27
 [features]
 # default = ["asset_processor"]
 # asset_processor = ["bevy/file_watcher", "bevy/asset_processor"]
